--- conflicted
+++ resolved
@@ -93,8 +93,5 @@
     'VIA',
     'gaston',
     'pyscenic',
-<<<<<<< HEAD
-=======
     'scllm',
->>>>>>> d820e72a
 ]